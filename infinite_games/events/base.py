
import asyncio
from collections import defaultdict
import os
import pickle
import sqlite3
import time
import traceback
import bittensor as bt
from dataclasses import dataclass
from datetime import datetime, timedelta, timezone
import json
from typing import Any, AsyncIterator, Callable, Dict, Iterator, List, Optional, Tuple, Type

from bittensor.chain_data import AxonInfo

from infinite_games.utils.misc import split_chunks
from infinite_games.utils.uids import get_miner_data_by_uid, miner_count_in_db


# defines a time window for grouping submissions based on a specified number of minutes
CLUSTERED_SUBMISSIONS_INTERVAL_MINUTES = 60 * 4
CLUSTER_EPOCH_2024 = datetime.now(timezone.utc).replace(hour=0, minute=0, second=0, microsecond=0, month=1, day=1)


class EventRemovedException(Exception):
    pass


@dataclass
class Submission:
    """Miner submission data"""

    submitted_ts: int
    # this is blockchain block time when we send this submission.
    blocktime: int
    answer: float


class EventStatus:
    """Generic event status"""
    DISCARDED = 1
    PENDING = 2
    SETTLED = 3
    # In case of errors
    NOT_IMPLEMENTED = 4


@dataclass
class ProviderEvent:
    event_id: str
    registered_date: datetime
    market_type: str
    description: str
    starts: datetime
    resolve_date: datetime
    answer: Optional[int]
    local_updated_at: datetime
    status: EventStatus
    miner_predictions: Dict[int, Dict[int, Dict[any, any]]]
    metadata: Dict[str, Any]

    def __str__(self) -> str:
        return f'{self.market_type} {self.event_id}'


class ProviderIntegration:

    def __init__(self, max_pending_events=None):
        self.max_pending_events = max_pending_events
        if self.max_pending_events:
            self.log(f'Registered pending event limit set to {self.max_pending_events}')

    async def _ainit(self):
        """This method is for async initializations of providers"""
        pass

    @classmethod
    def provider_name(cls) -> str:
        pass

    def available_for_submission(self, pe: ProviderEvent) -> bool:
        return True

    def latest_submit_date(self, pe: ProviderEvent) -> timedelta:
        return pe.starts or pe.resolve_date

    def log(self, msg):
        bt.logging.debug(f'{self.provider_name().capitalize()}: {msg}')

    def error(self, msg):
        bt.logging.error(f'{self.provider_name()}: {msg}')

    async def get_single_event(self, event_id) -> ProviderEvent:
        pass

    async def sync_events(self, start_from: int = None) -> AsyncIterator[ProviderEvent]:
        pass


class EventAggregator:

    def __init__(self, state_path: str, db_path: str = 'database.db'):

        self.registered_events: Dict[str, ProviderEvent] = {

        }
        self.integrations: Dict[str, ProviderIntegration] = None
        self.state_path = state_path
        # This hook called both when refetching events from provider
        self.event_update_hook_fn: Optional[Callable[[ProviderEvent], None]] = None
        self.WATCH_EVENTS_DELAY = 5
        self.COLLECTOR_WATCH_EVENTS_DELAY = 30
        self.MAX_PROVIDER_CONCURRENT_TASKS = 3
        self.db_path = db_path
        self.init_migrations()
        # loop = asyncio.get_event_loop()
        # loop.create_task(self._watch_events())

    @classmethod
    async def create(cls, state_path: str, integrations: List[Type[ProviderIntegration]], db_path='database.db'):
        self = cls(state_path, db_path=db_path)
        self.integrations = {
            integration.provider_name(): await integration._ainit() for integration in integrations
        }

        return self

    def get_registered_event(self, unique_event_id: str):
        return self.get_event(unique_event_id)

    async def _sync_provider(self, integration: ProviderIntegration):
        async for event in integration.sync_events():

            self.register_or_update_event(event)

    async def collect_events(self):
        if not self.integrations:
            self.error('Please add integration to provider and restart your script.')
            raise Exception("No Provider Integrations Found. Please Add 'ProviderIntegration' compatible integrations ")
        self.log('Start collector..')
        while True:
            pending_events = self.get_events(statuses=[EventStatus.PENDING, EventStatus.SETTLED], processed=False)
            self.log(f'Pulling events from providers. Current: {len(pending_events)}')
            try:
                tasks = [self._sync_provider(integration) for _, integration in self.integrations.items()]
                await asyncio.gather(*tasks)
            except Exception as e:
                bt.logging.error(e)
                bt.logging.error('Could not pull events.. Retry..')
                print(traceback.format_exc())
            await asyncio.sleep(self.COLLECTOR_WATCH_EVENTS_DELAY)

    async def check_event(self, event_data: ProviderEvent):
        processed_already = event_data.metadata.get('processed', False)
        market_type = event_data.metadata.get('market_type', event_data.market_type)
        event_text = f'{market_type} {event_data.event_id}'
        self.log(f'Update Event {event_text} {event_data.status} {processed_already=} ')

        if event_data.status in [EventStatus.PENDING, EventStatus.SETTLED]:
            integration = self.integrations.get(event_data.market_type)
            if not integration:
                bt.logging.error(f'No integration found for event {event_data.market_type} - {event_data.event_id}')
                return

            try:
                updated_event_data: ProviderEvent = await integration.get_single_event(event_data.event_id)
                if updated_event_data:
                    # self.log(f'Event updated {updated_event_data.event_id}')
                    self.register_or_update_event(updated_event_data)
                    # self.update_event(updated_event_data)
                else:
                    self.warning(f'Could not update event {event_data}')
            except EventRemovedException:
                self.remove_event(event_data)
            except Exception as e:
                bt.logging.error(f'Failed to check event {event_data}')
                bt.logging.error(e)
                print(traceback.format_exc())

    def log(self, msg):
        bt.logging.info(f'{self.__class__.__name__} {msg}')

    def error(self, msg):
        bt.logging.error(f'{self.__class__.__name__} {msg}')

    def warning(self, msg):
        bt.logging.warning(f'{self.__class__.__name__} {msg}')

    def debug(self, msg):
        bt.logging.debug(f'{self.__class__.__name__} {msg}')

    def get_upcoming_events(self, n):
        events = self.get_events(statuses=[EventStatus.PENDING, EventStatus.SETTLED], processed=False)
        if events:
            events.sort(key=lambda e: e.resolve_date or e.starts)
            return events[0: n]

    def log_upcoming(self, n):
        self.log(f'*** (Upcoming / In Progress) {n} events ***')
        sooner_events = self.get_upcoming_events(n)
        if sooner_events:
            for i, event in enumerate(sooner_events):
                time_msg = f'resolve: {event.resolve_date}' if event.resolve_date else f'starts: {event.starts}'
                self.log(f'#{i + 1} : {event.description[:100]}  {time_msg} status: {event.status} {event.event_id}')

    def log_submission_status(self, n):
        self.log(f'*** (Submissions) {n} events ***')
        sooner_events = self.get_upcoming_events(n)
        if sooner_events:
            for i, event in enumerate(sooner_events):
                miner_uids = list(event.miner_predictions.keys())
                self.log(f'#{i + 1} : {event.description[:100]} submissions: {len(miner_uids)} {miner_uids}')

    async def watch_events(self):
        """In base implementation we try to update/check each registered event via get_single_event"""
        self.log("Start watcher...")
        while True:
            # settled events has to be processed/scored, thus watch them too to force process
            pending_events = self.get_events(statuses=[EventStatus.PENDING, EventStatus.SETTLED], processed=False)
            self.log(f'Update events: {len(pending_events)}')
            # self.log_upcoming(50)
            if len(pending_events) != 0:

                try:
                    events_chunks = split_chunks(list(pending_events), self.MAX_PROVIDER_CONCURRENT_TASKS)
                    async for events in events_chunks:
                        await asyncio.gather(*[self.check_event(event_data) for event_data in events])
                        await asyncio.sleep(self.WATCH_EVENTS_DELAY)
                        self.log(f'Updating events..')
                except Exception as e:
                    self.error("Failed to get event")
                    self.error(e)
                    print(traceback.format_exc())

            self.log(f'Watching: {len(pending_events)} events')
            self.log_upcoming(200)
            # self.log_submission_status(200)
            await asyncio.sleep(2)

    def event_key(self, provider_name, event_id):
        return f'{provider_name}-{event_id}'

    def register_or_update_event(self, pe: ProviderEvent):
        """Adds or updates event. Returns true - if this event not in the list yet"""
        key = self.event_key(pe.market_type, event_id=pe.event_id)
        integration = self.integrations.get(pe.market_type)
        if not integration:
            bt.logging.error(f'No integration found for event {pe.market_type} - {pe.event_id}')
            return
        is_new = self.save_event(pe)
        if not is_new:
            # Naive event update
            if self.event_update_hook_fn and callable(self.event_update_hook_fn):
                try:
                    event: ProviderEvent = self.get_event(key)
                    if not event:
                        bt.logging.error(f'Could not get updated event from database {pe}')
                        return
                    if event.metadata.get('processed', False) is False and self.event_update_hook_fn(event) is True:
                        self.save_event(pe, True)
                        pass
                    elif event.metadata.get('processed', False) is True:
                        bt.logging.warning(f'Tried to process already processed {event} event!')
                except Exception as e:
                    bt.logging.error(f'Failed to call update hook for event {key}')
                    bt.logging.error(e)
                    bt.logging.error(traceback.format_exc())
                    print(traceback.format_exc())
        else:
            self.log(f'New event:  {key} {pe.description} - {pe.status} ')

        return is_new

    def on_event_updated_hook(self, event_update_hook_fn: Callable[[ProviderEvent], None]):
        """Depending on provider, hook that will be called when we have updates for registered events"""
        self.event_update_hook_fn = event_update_hook_fn

    def get_event(self, event_id):
        """Get single event"""

        conn = sqlite3.connect(self.db_path)
        conn.row_factory = sqlite3.Row
        cursor = conn.cursor()
        result = None
        try:
            c = cursor.execute(
                """
                select unique_event_id, event_id, market_type, registered_date, description,starts, resolve_date, outcome,local_updated_at,status, metadata, processed, exported
                from events
                where unique_event_id = ?
                """,
                (event_id,)
            )
            result: List[sqlite3.Row] = c.fetchall()
        except Exception as e:
            bt.logging.error(e)
            bt.logging.error(traceback.format_exc())
        conn.close()
        if result:
            data = dict(result[0])
            pe: ProviderEvent = self.row_to_pe(data)
            integration = self.integrations.get(pe.market_type)
            if not integration:
                bt.logging.warning(f'No integration found for event in database {pe}')
                return None
            return pe
        else:
            return None

    def get_integration(self, pe: ProviderEvent) -> ProviderIntegration:
        integration = self.integrations.get(pe.market_type)
        if not integration:
            bt.logging.error(f'No integration found for event {pe.market_type} - {pe.event_id}')
            return
        return integration

    def remove_event(self, pe: ProviderEvent) -> bool:
        """Removed event"""
        conn = sqlite3.connect(self.db_path)
        c = conn.cursor()
        tries = 4
        tried = 0
        while tried < tries:
            try:
                c.execute(
                    """
                    delete from events
                    where unique_event_id = ?
                    """,
                    (f'{pe.market_type}-{pe.event_id}',)
                )
                bt.logging.info('Removed event {pe}..')
                conn.commit()
                return True
            except Exception as e:
                if 'locked' in str(e):
                    bt.logging.warning(
                        f"Database locked, retry {tried + 1}.."
                    )
                    time.sleep(1 + (2 * tried))

                else:
                    bt.logging.error(e)
                    bt.logging.error(traceback.format_exc())
                    break

            tried += 1

        conn.close()
        return False

    def save_state(self):
        pass

    def get_events_for_submission(self) -> List[ProviderEvent]:
        """Get events that are available for submission"""
        events = []
        for pe in self.get_events(statuses=[EventStatus.PENDING], processed=False):
            integration = self.integrations.get(pe.market_type)
            if not integration:
                bt.logging.warning(f'No integration found for event {pe}')
                continue
            if integration.available_for_submission(pe):
                events.append(pe)
        return events

    def row_to_pe(self, row) -> ProviderEvent:
        return ProviderEvent(
            row.get('event_id'),
            datetime.fromisoformat(row.get('registered_date')),
            row.get('market_type'),
            row.get('description'),
            datetime.fromisoformat(row.get('starts')) if row.get('starts') else None,
            datetime.fromisoformat(row.get('resolve_date')) if row.get('resolve_date') else None,
            float(row.get('outcome')) if row.get('outcome') else None,
            datetime.fromisoformat(row.get('local_updated_at')) if row.get('local_updated_at') else None,
            int(row.get('status')),
            {},
            {**json.loads(row.get('metadata', '{}')), **{'processed': row.get('processed') == 1}},
        )

    def get_events(self, statuses: List[int]=None, processed=None) -> Iterator[ProviderEvent]:
        """Get all events"""
        if not statuses:
            statuses = (str(EventStatus.PENDING), str(EventStatus.SETTLED), str(EventStatus.DISCARDED))
        else:
            statuses = [str(status) for status in statuses]
        # bt.logging.debug(f'STATUS: {statuses}')
        events = []
        result = []
        conn = sqlite3.connect(self.db_path)
        conn.row_factory = sqlite3.Row
        cursor = conn.cursor()
        try:
            if processed is None:
                c = cursor.execute(
                    """
                    select unique_event_id, event_id, market_type, registered_date, description, starts, resolve_date, outcome,local_updated_at,status, metadata, exported
                    from events
                    where status in ({})
                    """.format(','.join(statuses))
                )
            else:
                c = cursor.execute(
                    """
                    select unique_event_id, event_id, market_type, registered_date, description, starts, resolve_date, outcome,local_updated_at,status, metadata, exported
                    from events
                    where status in ({}) and processed = ?
                    """.format(','.join(statuses)),
                    (processed,)
                )
            result: List[sqlite3.Row] = c.fetchall()
        except Exception as e:
            bt.logging.error(e)
            bt.logging.error(traceback.format_exc())
        finally:
            conn.close()
        for row in result:
            data = dict(row)
            pe: ProviderEvent = self.row_to_pe(data)
            integration = self.integrations.get(pe.market_type)
            if not integration:
                bt.logging.warning(f'No integration found for event {pe}')
                continue
            events.append(pe)
        return events

    def load_state(self):
        pass

    def _interval_aggregate_function(self, interval_submissions: List[Submission]):
        avg = sum(submissions.answer for submissions in interval_submissions) / len(interval_submissions)
        return avg

    def _resolve_previous_intervals(self, pe: ProviderEvent, uid: int, last_interval_start_minutes: int) -> bool:
        intervals = pe.miner_predictions.get(uid)
        if not intervals:
            return

        for interval_start_minutes, interval_data in intervals.items():
            total = interval_data.get('total_score')
            if (last_interval_start_minutes is None or interval_start_minutes < last_interval_start_minutes) and total is None:
                interval_data['total_score'] = self._interval_aggregate_function(interval_data['entries'] or [])
        return True

    def init_migrations(self):
        conn = sqlite3.connect(self.db_path)
        c = conn.cursor()

        # create table if it doesn't exist
        c.execute(
            """
            CREATE TABLE IF NOT EXISTS predictions (
                unique_event_id TEXT,
                minerHotkey TEXT,
                minerUid TEXT,
                predictedOutcome TEXT,
                canOverwrite BOOLEAN,
                outcome TEXT,
                interval_start_minutes INTEGER,
                interval_agg_prediction REAL,
                interval_count INTEGER,
                submitted DATETIME,
                blocktime INTEGER,
                exported INTEGER DEFAULT 0,
                PRIMARY KEY (unique_event_id, interval_start_minutes, minerUid)
            );
            """
        )

        c.execute(
            """
            CREATE TABLE IF NOT EXISTS events (
                unique_event_id PRIMARY KEY,
                event_id TEXT,
                market_type TEXT,
                registered_date DATETIME,
                description TEXT,
                starts DATETIME,
                resolve_date DATETIME,
                outcome TEXT,
                local_updated_at DATETIME,
                status TEXT,
                metadata TEXT,
                processed BOOLEAN DEFAULT false,
                exported INTEGER DEFAULT 0
            );

        """
        )

        c.execute(
            """
            CREATE TABLE IF NOT EXISTS miners (
                miner_hotkey TEXT,
                miner_uid TEXT,
                node_ip TEXT,
                registered_date DATETIME,
                last_updated DATETIME,
                blocktime INTEGER,
                blocklisted boolean DEFAULT false,
                PRIMARY KEY (miner_hotkey, miner_uid)
            );

        """
        )
<<<<<<< HEAD
        tries = 4
        tried = 0
        bt.logging.info('Sync miner nodes..')
        while tried < tries:
            try:
                c.execute(
                    """
                    update events set market_type = 'ifgames', unique_event_id = replace(unique_event_id, 'acled-', 'ifgames-') where market_type='acled'
                    """
                )
                c.execute(
                    """
                    update predictions set unique_event_id = replace(unique_event_id, 'acled-', 'ifgames-') where unique_event_id like 'acled-%'
                    """
                )

                c.execute(
                    """
                    delete from predictions where rowid in (
                        select p.rowid from predictions p inner join events e
                        on e.unique_event_id = p.unique_event_id
                        where e.status = '3' and e.registered_date <  date('now', '-2 months')
                    ) and exported = '1'
                    """
                )
                c.execute(
                    """
                    delete from events
                    where status = '3' and registered_date <  date('now', '-2 months')
                    and exported = '1'
                    """
                )
                bt.logging.info('Cleaned old records..')
                break
            except Exception as e:
                if 'locked' in str(e):
                    bt.logging.warning(
                        f"Database locked, retry {tried + 1}.."
                    )
                    time.sleep(1 + (2 * tried))

                else:
                    bt.logging.error(e)
                    bt.logging.error(traceback.format_exc())
                    break
            tried += 1
=======

>>>>>>> 4a8f82e8
        conn.commit()
        conn.close()

    def sync_miners(self, axons: List[Tuple[int, AxonInfo]], blocktime: int):
        conn = sqlite3.connect(self.db_path)
        cursor = conn.cursor()
        tries = 4
        tried = 0
        bt.logging.info('Sync miner nodes..')
        while tried < tries:

            try:
                cursor.executemany(
                    """
                    INSERT into miners ( miner_hotkey, miner_uid, node_ip, registered_date,last_updated,blocktime,blocklisted)
                    Values (?, ?, ?, datetime('now', 'utc'), datetime('now', 'utc'), ?, ?)
                    ON CONFLICT(miner_hotkey, miner_uid)
                    DO UPDATE set node_ip = ?, last_updated = datetime('now', 'utc'), blocktime = ?""",
                    (
                        (axon.hotkey, uid, axon.ip, blocktime, False,
                         axon.ip, blocktime)
                        for uid, axon in axons
                    ),
                )
                conn.execute("COMMIT")
                bt.logging.info('Miner info synced.')
                break
            except sqlite3.OperationalError as e:
                if 'locked' in str(e):
                    bt.logging.warning(
                        f"Database locked, retry {tried + 1}.."
                    )
                    time.sleep(1 + (2 * tried))
                    # tried += 1
                else:
                    bt.logging.error(traceback.format_exc())
                    bt.logging.error(
                        f"Error sync miner predictions {blocktime} "
                    )
                    break
            except Exception as e:
                bt.logging.error(e)
                bt.logging.error(traceback.format_exc())
                break
            tried += 1
        conn.close()

    def sync_miners(self, axons: List[Tuple[int, AxonInfo]], blocktime: int):
        conn = sqlite3.connect(self.db_path)
        cursor = conn.cursor()
        tries = 4
        tried = 0
        bt.logging.info('Sync miner nodes..')
        miners_len = miner_count_in_db(self.db_path)
        if miners_len == 0:
            bt.logging.info('No miners, registering all..')
        while tried < tries:

            try:
                cursor.executemany(
                    """
                    INSERT into miners ( miner_hotkey, miner_uid, node_ip, registered_date,last_updated,blocktime,blocklisted)
                    Values (?, ?, ?, ?, datetime('now', 'utc'), ?, ?)
                    ON CONFLICT(miner_hotkey, miner_uid)
                    DO UPDATE set node_ip = ?, last_updated = datetime('now', 'utc'), blocktime = ?""",
                    (
                        (axon.hotkey, uid, axon.ip,
                         datetime.now() if miners_len > 0 else datetime(year=2024, month=1, day=1),
                         blocktime, False,
                         axon.ip, blocktime)
                        for uid, axon in axons
                    ),
                )
                conn.execute("COMMIT")
                bt.logging.info('Miner info synced.')
                break
            except sqlite3.OperationalError as e:
                if 'locked' in str(e):
                    bt.logging.warning(
                        f"Database locked, retry {tried + 1}.."
                    )
                    time.sleep(1 + (2 * tried))
                    # tried += 1
                else:
                    bt.logging.error(traceback.format_exc())
                    bt.logging.error(
                        f"Error sync miner predictions {blocktime} "
                    )
                    break
            except Exception as e:
                bt.logging.error(e)
                bt.logging.error(traceback.format_exc())
                break
            tried += 1
        conn.close()

    def save_event(self, pe: ProviderEvent, processed=False) -> bool:
        """Returns true if new event"""
        conn = sqlite3.connect(self.db_path)
        cursor = conn.cursor()
        result = []
        tries = 4
        tried = 0
        while tried < tries:
            # bt.logging.info(f'Now time: {datetime.now(tz=timezone.utc)}, {pe} ')
            try:
                c = cursor.execute(
                    """
                    INSERT into events ( unique_event_id, event_id, market_type, registered_date, description,starts, resolve_date, outcome,local_updated_at,status, metadata)
                    Values (?, ?, ?, ?, ?, ?, ?, ?, ?, ? , ?)
                    ON CONFLICT(unique_event_id)
                    DO UPDATE set outcome = ?, status = ?, local_updated_at = ?, processed = ?
                    RETURNING unique_event_id, registered_date, local_updated_at
                    """,
                    (self.event_key(pe.market_type, event_id=pe.event_id), pe.event_id,  pe.market_type, pe.registered_date,  pe.description, pe.starts, pe.resolve_date , pe.answer,pe.registered_date, pe.status, json.dumps(pe.metadata),
                    pe.answer, pe.status, datetime.now(tz=timezone.utc), processed),
                )
                result = c.fetchall()
                # bt.logging.debug(result)
                conn.execute("COMMIT")
                break
            except Exception as e:
                if 'locked' in str(e):
                    bt.logging.warning(
                        f"Database locked, retry {tried + 1}.."
                    )
                    time.sleep(1 + (2 * tried))

                else:
                    bt.logging.error(e)
                    bt.logging.error(
                        (self.event_key(pe.market_type, event_id=pe.event_id), pe.event_id,  pe.market_type, pe.registered_date,  pe.description, pe.starts, pe.resolve_date , pe.answer,pe.registered_date, pe.status, json.dumps(pe.metadata),
                         pe.answer, pe.status, datetime.now(tz=timezone.utc), processed)
                    )
                    bt.logging.error(traceback.format_exc())
                    break
            tried += 1

        conn.close()
        if result and result[0]:
            # bt.logging.debug(result)
            return result[0][1] == result[0][2]
        return False

    def mark_event_as_exported(self, pe: ProviderEvent) -> bool:
        """Returns true if new event"""
        conn = sqlite3.connect(self.db_path)
        cursor = conn.cursor()
        tries = 4
        tried = 0
        while tried < tries:
            # bt.logging.info(f'Now time: {datetime.now(tz=timezone.utc)}, {pe} ')
            try:
                cursor.execute(
                    """
                    UPDATE events set exported = true
                    where unique_event_id = ?
                    """,
                    (self.event_key(pe.market_type, event_id=pe.event_id)),
                )
                # bt.logging.debug(result)
                conn.execute("COMMIT")
                conn.close()
                return True
            except Exception as e:
                if 'locked' in str(e):
                    bt.logging.warning(
                        f"Database locked, retry {tried + 1}.."
                    )
                    time.sleep(1 + (2 * tried))

                else:
                    bt.logging.error(e)
                    bt.logging.error(
                        (self.event_key(pe.market_type, event_id=pe.event_id), pe.event_id,  pe.market_type, pe.registered_date,  pe.description, pe.starts, pe.resolve_date , pe.answer,pe.registered_date, pe.status, json.dumps(pe.metadata),
                         pe.answer, pe.status, datetime.now(tz=timezone.utc), processed)
                    )
                    bt.logging.error(traceback.format_exc())
                    break
            tried += 1

        conn.close()
        return False

    def mark_submissions_as_exported(self) -> bool:
        """Returns true if new event"""
        conn = sqlite3.connect(self.db_path)
        cursor = conn.cursor()
        tries = 4
        tried = 0
        while tried < tries:
            try:
                cursor.execute(
                    """
                    UPDATE predictions set exported = true
                    """,
                )
                # bt.logging.debug(result)
                conn.execute("COMMIT")
                break
            except Exception as e:
                if 'locked' in str(e):
                    bt.logging.warning(
                        f"Database locked, retry {tried + 1}.."
                    )
                    time.sleep(1 + (2 * tried))

                else:
                    bt.logging.error(
                        'Error marking submissions!'
                    )
                    bt.logging.error(e)
                    bt.logging.error(traceback.format_exc())
                    break
            tried += 1

        conn.close()
        return True

    def update_cluster_prediction(self, pe: ProviderEvent, uid: int, blocktime: int, interval_start_minutes: int, new_prediction):
        conn = sqlite3.connect(self.db_path)
        cursor = conn.cursor()
        tries = 4
        tried = 0
        while tried < tries:

            try:
                cursor.execute(
                    """
                    INSERT into predictions ( unique_event_id, minerHotkey, minerUid, predictedOutcome,interval_start_minutes,interval_agg_prediction,interval_count,submitted,blocktime)
                    Values (?, ?, ?, ?, ?, ?, ?, ?, ?)
                    ON CONFLICT(unique_event_id,  interval_start_minutes, minerUid)
                    DO UPDATE set interval_agg_prediction = (interval_agg_prediction * interval_count + ?) / (interval_count + 1), interval_count = interval_count + 1""",
                    (self.event_key(pe.market_type, event_id=pe.event_id), None, uid, None, interval_start_minutes, new_prediction , 1,datetime.now(tz=timezone.utc), blocktime, new_prediction),
                )
                conn.execute("COMMIT")
                break
            except sqlite3.OperationalError as e:
                if 'locked' in str(e):
                    bt.logging.warning(
                        f"Database locked, retry {tried + 1}.."
                    )
                    time.sleep(1 + (2 * tried))
                    # tried += 1
                else:
                    bt.logging.error(traceback.format_exc())
                    bt.logging.error(
                        f"Error setting miner predictions {uid=} {pe} {e} "
                    )
                    break
            except Exception as e:
                bt.logging.info(e)
                bt.logging.info(traceback.format_exc())
                break
            tried += 1
        conn.close()

    def get_event_predictions(self, pe: ProviderEvent):
        conn = sqlite3.connect(self.db_path)
        conn.row_factory = sqlite3.Row
        cursor = conn.cursor()
        result = []
        try:
            c = cursor.execute(
                """
                select unique_event_id, minerHotkey, minerUid, predictedOutcome,interval_start_minutes,interval_agg_prediction,interval_count,submitted,blocktime
                from predictions
                where unique_event_id = ?
                """,
                (self.event_key(pe.market_type, event_id=pe.event_id),)
            )
            result: List[sqlite3.Row] = c.fetchall()
        except Exception as e:
            bt.logging.error(e)
            bt.logging.error(traceback.format_exc())
        conn.close()
        output = defaultdict(dict)
        for row in result:
            interval_prediction = dict(row)
            if int(interval_prediction['interval_start_minutes']) not in output[int(interval_prediction['minerUid'])]:
                output[int(interval_prediction['minerUid'])][int(interval_prediction['interval_start_minutes'])] = interval_prediction
        return output

    def get_non_exported_event_predictions(self, pe: ProviderEvent):
        conn = sqlite3.connect(self.db_path)
        conn.row_factory = sqlite3.Row
        cursor = conn.cursor()
        result = []
        try:
            c = cursor.execute(
                """
                select unique_event_id, minerHotkey, minerUid, predictedOutcome,interval_start_minutes,interval_agg_prediction,interval_count,submitted,blocktime
                from predictions
                where unique_event_id = ? and exported = false
                """,
                (self.event_key(pe.market_type, event_id=pe.event_id),)
            )
            result: List[sqlite3.Row] = c.fetchall()
        except Exception as e:
            bt.logging.error(e)
            bt.logging.error(traceback.format_exc())
        conn.close()
        output = defaultdict(dict)
        for row in result:
            interval_prediction = dict(row)
            if int(interval_prediction['interval_start_minutes']) not in output[int(interval_prediction['minerUid'])]:
                output[int(interval_prediction['minerUid'])][int(interval_prediction['interval_start_minutes'])] = interval_prediction
        return output

    def get_all_non_exported_event_predictions(self, interval_minutes):
        conn = sqlite3.connect(self.db_path)
        # conn.row_factory = sqlite3.Row
        cursor = conn.cursor()
        result = []
        try:
            c = cursor.execute(
                """
                select e.metadata, e.unique_event_id, p.minerHotkey, p.minerUid, p.predictedOutcome, p.interval_start_minutes, p.interval_agg_prediction,p.interval_count,p.submitted,p.blocktime
                from predictions p join events e on p.unique_event_id = e.unique_event_id
                where
                p.exported = false and interval_start_minutes = ?
                """,
                (interval_minutes,)
            )
            result: list = c.fetchall()
        except Exception as e:
            bt.logging.error(e)
            bt.logging.error(traceback.format_exc())
            return []
        conn.close()
        output = result
        return output

    async def miner_predict(self, pe: ProviderEvent, uid: int, answer: float, interval_start_minutes: int, blocktime: int) -> Submission:
        # bt.logging.info(f'{uid=} retrieving submission..')
        submission: Submission = pe.miner_predictions.get(uid)
        if pe.market_type == 'azuro':
            self.update_cluster_prediction(pe, uid, blocktime, 0, answer)
        else:
            # aggregate all previous intervals if not yet
            # self._resolve_previous_intervals(pe, uid, interval_start_minutes)
            # bt.logging.info(f"{uid=} identifying interval for {interval_start_minutes=} {pe}")
            self.update_cluster_prediction(pe, uid, blocktime, interval_start_minutes, answer)

        return submission<|MERGE_RESOLUTION|>--- conflicted
+++ resolved
@@ -505,7 +505,6 @@
 
         """
         )
-<<<<<<< HEAD
         tries = 4
         tried = 0
         bt.logging.info('Sync miner nodes..')
@@ -552,9 +551,7 @@
                     bt.logging.error(traceback.format_exc())
                     break
             tried += 1
-=======
-
->>>>>>> 4a8f82e8
+
         conn.commit()
         conn.close()
 
