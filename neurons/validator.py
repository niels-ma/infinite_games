# The MIT License (MIT)
# Copyright © 2023 Yuma Rao

# Permission is hereby granted, free of charge, to any person obtaining a copy of this software and associated
# documentation files (the “Software”), to deal in the Software without restriction, including without limitation
# the rights to use, copy, modify, merge, publish, distribute, sublicense, and/or sell copies of the Software,
# and to permit persons to whom the Software is furnished to do so, subject to the following conditions:

# The above copyright notice and this permission notice shall be included in all copies or substantial portions of
# the Software.

# THE SOFTWARE IS PROVIDED “AS IS”, WITHOUT WARRANTY OF ANY KIND, EXPRESS OR IMPLIED, INCLUDING BUT NOT LIMITED TO
# THE WARRANTIES OF MERCHANTABILITY, FITNESS FOR A PARTICULAR PURPOSE AND NONINFRINGEMENT. IN NO EVENT SHALL
# THE AUTHORS OR COPYRIGHT HOLDERS BE LIABLE FOR ANY CLAIM, DAMAGES OR OTHER LIABILITY, WHETHER IN AN ACTION
# OF CONTRACT, TORT OR OTHERWISE, ARISING FROM, OUT OF OR IN CONNECTION WITH THE SOFTWARE OR THE USE OR OTHER
# DEALINGS IN THE SOFTWARE.

import asyncio
import base64
from datetime import datetime, timedelta, timezone
import itertools
import json
import math
import os
import sqlite3
import sys
import traceback
from typing import List

import requests

from infinite_games.events.ifgames import IFGamesProviderIntegration
from infinite_games.utils.misc import split_chunks
from infinite_games.utils.uids import get_miner_data_by_uid
os.environ['USE_TORCH'] = '1'
import time

import bittensor as bt
import torch
import infinite_games

# import base validator class which takes care of most of the boilerplate
from infinite_games import __spec_version__ as spec_version
from infinite_games.base.validator import BaseValidatorNeuron
from infinite_games.events.base import CLUSTER_EPOCH_2024, CLUSTERED_SUBMISSIONS_INTERVAL_MINUTES, EventAggregator, EventStatus, ProviderEvent, ProviderIntegration, Submission
from infinite_games.utils.query import query_miners
from infinite_games.events.azuro import AzuroProviderIntegration
from infinite_games.events.polymarket import PolymarketProviderIntegration


class Validator(BaseValidatorNeuron):
    """
    Validator neuron class.

    This class inherits from the BaseValidatorNeuron class, which in turn inherits from BaseNeuron. The BaseNeuron class takes care of routine tasks such as setting up wallet, subtensor, metagraph, logging directory, parsing config, etc. You can override any of the methods in BaseNeuron if you need to customize the behavior.

    This class provides reasonable default behavior for a validator such as keeping a moving average of the scores of the miners and using them to set weights at the end of each epoch. Additionally, the scores are reset for new hotkeys at the end of each epoch.
    """

    def __init__(self, integrations, db_path='validator.db', config=None):
        super(Validator, self).__init__(config=config)

        bt.logging.info("load_state()")
        self.load_state()
        self.active_markets = {}
        self.blocktime = 0
        self.event_provider = None
        self.SEND_LOGS_INTERVAL = 60 * 60
        self.SEND_MINER_LOGS_INTERVAL = 60 * 60 * 4
        self.is_test = self.subtensor.network == 'test'
        self.integrations = integrations
        self.db_path = db_path
        self.last_log_block = 0
        self.is_test = 'subtensor.networktest' in (''.join(sys.argv))
        self.base_api_url = 'https://stage.ifgames.win' if self.is_test else 'https://ifgames.win'
        if self.is_test:
            bt.logging.info(f'Using provider in test mode with base url: {self.base_api_url}')

    async def initialize_provider(self):
        if not self.event_provider:
            self.event_provider: EventAggregator = await EventAggregator.create(
                state_path=self.config.neuron.full_path + '/events-v2.pickle',
                integrations=self.integrations,
                db_path=self.db_path
            )
            self.event_provider.load_state()
            # self.event_provider.migrate_pickle_to_sql()
            self.event_provider.on_event_updated_hook(self.on_event_update)
            if os.getenv('VALIDATOR_WATCH_EVENTS_DISABLED', "0") == "0":
                # watch for existing registered events
                self.loop.create_task(self.event_provider.watch_events())
                # pull new markets
                self.loop.create_task(self.event_provider.collect_events())
            bt.logging.info(f'TARGET_MONITOR_HOTKEY: {os.environ.get("TARGET_MONITOR_HOTKEY", "None")}')
            bt.logging.info(f'GRAFANA_API_KEY: {os.environ.get("GRAFANA_API_KEY", "None")}')
            self.loop.create_task(self.track_interval_stats())
            bt.logging.debug("Provider initialized..")

    async def send_interval_stats(self):
        now = datetime.now(timezone.utc)
        minutes_since_epoch = int((now - CLUSTER_EPOCH_2024).total_seconds()) // 60
        # previous interval from current one filled already, sending it.
        interval_prev_start_minutes = minutes_since_epoch - (minutes_since_epoch % (CLUSTERED_SUBMISSIONS_INTERVAL_MINUTES)) - CLUSTERED_SUBMISSIONS_INTERVAL_MINUTES
        # all_uids = [uid for uid in range(self.metagraph.n.item())]
        interval_date = CLUSTER_EPOCH_2024 + timedelta(minutes=interval_prev_start_minutes)
        bt.logging.debug(f"Sending interval data: {interval_prev_start_minutes} -> {interval_date}")
        metrics = []
        predictions_data = self.event_provider.get_all_non_exported_event_predictions(interval_prev_start_minutes)
        bt.logging.debug(f'Loaded {len(predictions_data)} submissions..')
        for metadata, unique_event_id, _, uid, _, interval_minutes, agg_prediction, count, _, _ in predictions_data:
            market_type = unique_event_id.split('-')[0]
            if metadata:
                md = json.loads(metadata)
                market_type = md.get('market_type', market_type)
            metrics.append([uid, unique_event_id, market_type, interval_minutes, agg_prediction or -99, count ])
        if not metrics:
            bt.logging.info('no new submission to send skip..')

        if metrics and len(metrics) > 0:
            bt.logging.info(f'Total submission to export: {len(metrics)}')
            chunk_metrics = split_chunks(list(metrics), 15000)
            async for metrics in chunk_metrics:
                self.send_interval_data(miner_data=metrics)
                bt.logging.info(f'chunk submissions processed {len(metrics)}')
                await asyncio.sleep(4)
            self.event_provider.mark_submissions_as_exported()

    async def track_interval_stats(self):
        bt.logging.info('Scheduling sending interval stats.')

        while True:
            await self.send_interval_stats()
            bt.logging.info(f'Waiting for next {self.SEND_MINER_LOGS_INTERVAL} seconds to schedule interval logs..')
            await asyncio.sleep(self.SEND_MINER_LOGS_INTERVAL)

    def on_event_update(self, pe: ProviderEvent):
        """Hook called whenever we have settling events. Event removed when we return True"""
        if pe.status == EventStatus.SETTLED:
            market_type = pe.metadata.get('market_type', pe.market_type)
            event_text = f'{market_type} {pe.event_id}'
            bt.logging.info(f'Settled event: {event_text} {pe.description[:100]} answer: {pe.answer}')
            miner_uids = torch.tensor([uid for uid in range(self.metagraph.n.item())])
            correct_ans = pe.answer
            if correct_ans is None:
                bt.logging.info(f"Unknown answer for event, discarding : {pe}")
                return True
            predictions = self.event_provider.get_event_predictions(pe)
            # predictions = pe.miner_predictions
            if not predictions:
                bt.logging.warning(f"No predictions for {pe} skipping..")
                return True
            integration: ProviderIntegration = self.event_provider.get_integration(pe)
            # if not integration:
            #     bt.logging.error(f'no integration found for event {pe}. will skip this event!')
            #     return True
            cutoff = integration.latest_submit_date(pe)
            bt.logging.info(f'Miners to update: {len(miner_uids)} submissions: {len(predictions.keys())} from {self.metagraph.n.item()}')
            bt.logging.info(f'Register: {pe.registered_date} cutoff: {cutoff} tz: {cutoff.tzinfo}, resolve: {pe.resolve_date}')

            # we take either now or cutoff time (event can be settled earlier)
            cutoff_minutes_since_epoch = int((cutoff - CLUSTER_EPOCH_2024).total_seconds()) // 60
            cutoff_interval_start_minutes = cutoff_minutes_since_epoch - (cutoff_minutes_since_epoch % CLUSTERED_SUBMISSIONS_INTERVAL_MINUTES)
            now = datetime.now(timezone.utc)
            now_minutes_since_epoch = int((now - CLUSTER_EPOCH_2024).total_seconds()) // 60
            now_interval_start_minutes = now_minutes_since_epoch - (now_minutes_since_epoch % CLUSTERED_SUBMISSIONS_INTERVAL_MINUTES)
            bt.logging.info(f'Comparing cutoff to now: {cutoff=}: {cutoff_interval_start_minutes}, {now=} {now_interval_start_minutes}')
            effective_finish_start_minutes = min(cutoff_interval_start_minutes, now_interval_start_minutes)
            start_minutes_since_epoch = int((pe.registered_date - CLUSTER_EPOCH_2024).total_seconds()) // 60
            start_interval_start_minutes = start_minutes_since_epoch - (start_minutes_since_epoch % CLUSTERED_SUBMISSIONS_INTERVAL_MINUTES)
            total_intervals = (effective_finish_start_minutes - start_interval_start_minutes) // CLUSTERED_SUBMISSIONS_INTERVAL_MINUTES
            first_n_intervals = 1
            bt.logging.info(f'{integration.__class__.__name__} {first_n_intervals=} intervals: {pe.registered_date=} {effective_finish_start_minutes=} {pe.resolve_date=} {cutoff=}  total={total_intervals}')
            scores = []
<<<<<<< HEAD
            market_type = pe.metadata.get('market_type', pe.market_type)
            for uid in miner_uids:
                miner_data = get_miner_data_by_uid(self, int(uid))
                miner_reg_time = datetime.fromisoformat(miner_data['registered_date']).replace(tzinfo=timezone.utc)
                bt.logging.info(f'miner {uid=} reg time: {miner_reg_time}')
                prediction_intervals = predictions.get(uid.item())
                if market_type == 'azuro':
=======
            for uid in miner_uids:
                miner_data = get_miner_data_by_uid(self.db_path, int(uid))
                miner_reg_time = datetime.fromisoformat(miner_data['registered_date']).replace(tzinfo=timezone.utc)
                bt.logging.info(f'miner {uid=} reg time: {miner_reg_time}')
                prediction_intervals = predictions.get(uid.item())
                if pe.market_type == 'azuro':
>>>>>>> 4a8f82e8
                    # if miner registered after the cutoff.
                    if miner_reg_time >= cutoff:
                        bt.logging.info('new miner assign: 1/2')
                        ans = 1/2
                    # if we had a chance to submit, but did not submit anything
                    elif miner_reg_time < cutoff and not prediction_intervals:
                        scores.append(0)
                        continue
                    else:
                        ans = prediction_intervals[0]['interval_agg_prediction']

                    if ans is None:
                        scores.append(0)
                        continue
                    brier_score = 1 - ((ans - correct_ans)**2)
                    scores.append(brier_score)
                    bt.logging.info(f'settled answer for {uid=} for {pe.event_id=} {ans=} {brier_score=}')
                else:
                    # if miner is registered before the event is streamed
                    if miner_reg_time < pe.registered_date and not prediction_intervals:
                        scores.append(0)
                        continue
                    mk = []

                    weights_sum = 0

                    for interval_start_minutes in range(start_interval_start_minutes, effective_finish_start_minutes, CLUSTERED_SUBMISSIONS_INTERVAL_MINUTES):

                        interval_data = (prediction_intervals or {}).get(interval_start_minutes, {
                            'interval_agg_prediction': None
                        })
                        ans: float = interval_data['interval_agg_prediction']
                        interval_start_date = CLUSTER_EPOCH_2024 + timedelta(minutes=interval_start_minutes)
                        interval_end_date = CLUSTER_EPOCH_2024 + timedelta(minutes=interval_start_minutes + CLUSTERED_SUBMISSIONS_INTERVAL_MINUTES)
                        if miner_reg_time > interval_end_date:
                            ans = 1/2

                        current_interval_no = (interval_start_minutes - start_interval_start_minutes) // CLUSTERED_SUBMISSIONS_INTERVAL_MINUTES
                        if current_interval_no + 1 <= first_n_intervals:
                            wk = 1
                        else:
                            wk = math.exp(-(total_intervals/(total_intervals - current_interval_no)) + 1)
                        weights_sum += wk
                        # bt.logging.info(f'answer for {uid=} {interval_start_minutes=} {ans=} total={total_intervals} curr={current_interval_no} {wk=} ')
                        if ans is None:
                            mk.append(0)
                            continue
                        ans = max(0, min(1, ans))  # Clamp the answer
                        brier_score = 1 - ((ans - correct_ans)**2)
                        mk.append(wk * brier_score)

                        bt.logging.info(f'{pe} answer for {uid=} {interval_start_minutes=} {interval_start_date=} {ans=} total={total_intervals} curr={current_interval_no} {wk=} {brier_score=}')
                    if weights_sum < 0.01:
                        range_list = range(start_interval_start_minutes, effective_finish_start_minutes, CLUSTERED_SUBMISSIONS_INTERVAL_MINUTES)
                        bt.logging.error(f'Weight WK is zero for event {uid} {pe}  {range_list}')
                    final_avg_score = sum(mk) / weights_sum if weights_sum > 0 else 0
<<<<<<< HEAD
                    bt.logging.info(f'final avg answer for intervals={len(range(start_interval_start_minutes, effective_finish_start_minutes, CLUSTERED_SUBMISSIONS_INTERVAL_MINUTES))} {uid=} {final_avg_score=}')
=======
                    bt.logging.info(f'final avg answer for {uid=} {final_avg_score=}')
>>>>>>> 4a8f82e8

                    scores.append(final_avg_score)
            scores = torch.FloatTensor(scores)
            bt.logging.info(f'scores {torch.round(scores, decimals=3)}')
            if all(score.item() <= 0.0 for score in scores):
                # bt.logging.info('All effective scores zero for this event!')
                pass
            else:
                alpha = 0
                beta = 1
                non_zeros = scores != 0
                scores[non_zeros] = alpha * scores[non_zeros] + (beta * torch.exp(30*scores[non_zeros]))
            bt.logging.info(f'expd {torch.round(scores, decimals=3)}')            
            scores = torch.nn.functional.normalize(scores, p=1, dim=0)
            bt.logging.info(f'Normalized {torch.round(scores, decimals=3)}')
            self.update_scores(scores, miner_uids)
            self.export_scores(p_event=pe, miner_score_data=zip(miner_uids, scores, scores))
<<<<<<< HEAD
=======
            self.send_event_scores(zip(miner_uids, itertools.repeat(pe.market_type), itertools.repeat(pe.event_id), scores, scores))
>>>>>>> 4a8f82e8
            return True
        elif pe.status == EventStatus.DISCARDED:
            bt.logging.info(f'Canceled event: {pe} removing from registry!')
            self.event_provider.remove_event(pe)

        return False

    def export_scores(self, p_event: ProviderEvent, miner_score_data):
        """Export all events data"""
        if os.environ.get('ENV') != 'pytest':
            try:
                v_uid = self.metagraph.hotkeys.index(self.wallet.get_hotkey().ss58_address)
                body = {
                    "results": [{
                        "event_id": p_event.event_id,
                        "provider_type": p_event.market_type,
                        "title": p_event.description[:50], "description": p_event.description,
                        "category": "event",
                        "start_date": p_event.starts.isoformat() if p_event.starts else None,
                        "end_date": p_event.resolve_date.isoformat() if p_event.resolve_date else None,
                        "resolve_date": p_event.resolve_date.isoformat() if p_event.resolve_date else None,
                        "settle_date": datetime.now(tz=timezone.utc).isoformat(),
                        "prediction": 0.0,
                        "answer": float(p_event.answer),
                        "miner_hotkey": self.metagraph.hotkeys[miner_uid],
                        "miner_uid": int(miner_uid),
                        "miner_score": float(score),
                        "miner_effective_score": float(effective_score),
                        "validator_hotkey": self.wallet.get_hotkey().ss58_address,
                        "validator_uid": int(v_uid),
                        "metadata": p_event.metadata,
                        "spec_version": str(spec_version) or "0"
                    } for miner_uid, score, effective_score in miner_score_data]
                }
                hk = self.wallet.get_hotkey()
                signed = base64.b64encode(hk.sign(json.dumps(body))).decode('utf-8')
                res = requests.post(
                    f'{self.base_api_url}/api/v1/validators/results',
                    headers={
                        'Authorization': f'Bearer {signed}',
                        'Validator': self.wallet.get_hotkey().ss58_address,
                    },
                    json=body
                )
                if not res.status_code == 200:
                    bt.logging.warning(f'Error processing scores for event {p_event}: {res.content}')
                else:
                    bt.logging.info(f'Scores processed {res.status_code} {res.content}')
                    self.event_provider.mark_event_as_exported(p_event)
                time.sleep(1)
            except Exception as e:
                bt.logging.error(e)
                bt.logging.error(traceback.format_exc())
        else:
            bt.logging.info('Skip export scores in test')

    async def forward(self):
        """
        The forward function is called by the validator every time step.

        """
        await self.initialize_provider()
        self.reset_daily_average_scores()
        self.print_info()
        block_start = self.block

        miner_uids = infinite_games.utils.uids.get_all_uids(self)
        # Create synapse object to send to the miner.
        synapse = infinite_games.protocol.EventPredictionSynapse()
        events_available_for_submission = self.event_provider.get_events_for_submission()
        bt.logging.info(f'Event for submission: {len(events_available_for_submission)}')
        synapse.init(events_available_for_submission)
        bt.logging.info(f'Axons: {len(self.metagraph.axons)}')
<<<<<<< HEAD
        for axon in self.metagraph.axons:
            bt.logging.trace(f'IP: {axon.ip}, hotkey id: {axon.hotkey}')
=======
        # for axon in self.metagraph.axons:
        #     bt.logging.info(f'IP: {axon.ip}, hotkey id: {axon.hotkey}')
>>>>>>> 4a8f82e8
        self.event_provider.sync_miners([(uid, self.metagraph.axons[uid]) for uid in range(self.metagraph.n.item())], block_start)
        bt.logging.info("Querying miners..")
        # The dendrite client queries the network.
        responses = query_miners(self.dendrite, [self.metagraph.axons[uid] for uid in miner_uids], synapse)
        now = datetime.now(timezone.utc)
        minutes_since_epoch = int((now - CLUSTER_EPOCH_2024).total_seconds()) // 60
        interval_start_minutes = minutes_since_epoch - (minutes_since_epoch % (CLUSTERED_SUBMISSIONS_INTERVAL_MINUTES))

        any_miner_processed = False
        for (uid, resp) in zip(miner_uids, responses):
            for (unique_event_id, event_data) in resp.events.items():
                score = event_data.get('probability')
                provider_event = self.event_provider.get_registered_event(unique_event_id)
                if not provider_event:
                    bt.logging.trace(f'Miner submission for non registered event detected  {uid=} {provider_name=} {market_event_id=}')
                    continue
                if score is None:
                    bt.logging.trace(f'uid: {uid.item()} no prediction for {unique_event_id} sent, skip..')
                    continue
                integration = self.event_provider.integrations.get(provider_event.market_type)
                if not integration:
                    bt.logging.error(f'No integration found to register miner submission {uid=} {unique_event_id=} {score=}')
                    continue
                if integration.available_for_submission(provider_event):
                    bt.logging.trace(f'Submission {uid=} for {interval_start_minutes} {unique_event_id}')
                    any_miner_processed = True
                    await self.event_provider.miner_predict(provider_event, uid.item(), score, interval_start_minutes, self.block)
                else:
                    bt.logging.trace(f'Submission received, but this event is not open for submissions miner {uid=} {unique_event_id=} {score=}')
                    continue

        if any_miner_processed:
            bt.logging.info("Processed miner responses.")
        else:
            bt.logging.info('No miner submissions received')
        self.blocktime += 1
        if os.environ.get('ENV') != 'pytest':
            while block_start == self.block:
                bt.logging.debug(f"FORWARD INTERVAL: {float(os.environ.get('VALIDATOR_FORWARD_INTERVAL_SEC', '10'))}")
                await asyncio.sleep(float(os.environ.get('VALIDATOR_FORWARD_INTERVAL_SEC', '10')))

    def save_state(self):
        super().save_state()
        self.event_provider.save_state()


# The main function parses the configuration and runs the validator.
bt.debug(True)
if 'trace' in (''.join(sys.argv)):
    bt.trace(True)


if __name__ == "__main__":
    version = sys.version
    version_info = sys.version_info
    bt.logging.debug(f'Python version {version} {version_info}')
    bt.logging.debug(f'Bittensor version  {bt.__version__}')
    bt.logging.debug(f'SQLite version  {sqlite3.sqlite_version}')
    bt.logging.debug(f'Bittensor version  {bt.__version__}')
    major, minor, patch = sqlite3.sqlite_version.split('.')
    if int(major) < 3 or int(minor) < 35:
        bt.logging.error(f'**** Please install SQLite version 3.35 or higher, current: {sqlite3.sqlite_version}')
        exit(1)
    # if bt.__version__ != "7.0.2":
    #     bt.logging.error(f'**** Please install bittensor==7.0.2 version , current: {bt.__version__}')
    #     exit(1)

    v = Validator(integrations=[
            AzuroProviderIntegration(),
            PolymarketProviderIntegration(),
            IFGamesProviderIntegration()
        ])
    v.run_in_background_thread()
    time.sleep(2)
    v.thread.join()<|MERGE_RESOLUTION|>--- conflicted
+++ resolved
@@ -171,22 +171,13 @@
             first_n_intervals = 1
             bt.logging.info(f'{integration.__class__.__name__} {first_n_intervals=} intervals: {pe.registered_date=} {effective_finish_start_minutes=} {pe.resolve_date=} {cutoff=}  total={total_intervals}')
             scores = []
-<<<<<<< HEAD
             market_type = pe.metadata.get('market_type', pe.market_type)
-            for uid in miner_uids:
-                miner_data = get_miner_data_by_uid(self, int(uid))
-                miner_reg_time = datetime.fromisoformat(miner_data['registered_date']).replace(tzinfo=timezone.utc)
-                bt.logging.info(f'miner {uid=} reg time: {miner_reg_time}')
-                prediction_intervals = predictions.get(uid.item())
-                if market_type == 'azuro':
-=======
             for uid in miner_uids:
                 miner_data = get_miner_data_by_uid(self.db_path, int(uid))
                 miner_reg_time = datetime.fromisoformat(miner_data['registered_date']).replace(tzinfo=timezone.utc)
                 bt.logging.info(f'miner {uid=} reg time: {miner_reg_time}')
                 prediction_intervals = predictions.get(uid.item())
-                if pe.market_type == 'azuro':
->>>>>>> 4a8f82e8
+                if market_type == 'azuro':
                     # if miner registered after the cutoff.
                     if miner_reg_time >= cutoff:
                         bt.logging.info('new miner assign: 1/2')
@@ -243,11 +234,7 @@
                         range_list = range(start_interval_start_minutes, effective_finish_start_minutes, CLUSTERED_SUBMISSIONS_INTERVAL_MINUTES)
                         bt.logging.error(f'Weight WK is zero for event {uid} {pe}  {range_list}')
                     final_avg_score = sum(mk) / weights_sum if weights_sum > 0 else 0
-<<<<<<< HEAD
                     bt.logging.info(f'final avg answer for intervals={len(range(start_interval_start_minutes, effective_finish_start_minutes, CLUSTERED_SUBMISSIONS_INTERVAL_MINUTES))} {uid=} {final_avg_score=}')
-=======
-                    bt.logging.info(f'final avg answer for {uid=} {final_avg_score=}')
->>>>>>> 4a8f82e8
 
                     scores.append(final_avg_score)
             scores = torch.FloatTensor(scores)
@@ -265,10 +252,6 @@
             bt.logging.info(f'Normalized {torch.round(scores, decimals=3)}')
             self.update_scores(scores, miner_uids)
             self.export_scores(p_event=pe, miner_score_data=zip(miner_uids, scores, scores))
-<<<<<<< HEAD
-=======
-            self.send_event_scores(zip(miner_uids, itertools.repeat(pe.market_type), itertools.repeat(pe.event_id), scores, scores))
->>>>>>> 4a8f82e8
             return True
         elif pe.status == EventStatus.DISCARDED:
             bt.logging.info(f'Canceled event: {pe} removing from registry!')
@@ -342,13 +325,8 @@
         bt.logging.info(f'Event for submission: {len(events_available_for_submission)}')
         synapse.init(events_available_for_submission)
         bt.logging.info(f'Axons: {len(self.metagraph.axons)}')
-<<<<<<< HEAD
         for axon in self.metagraph.axons:
             bt.logging.trace(f'IP: {axon.ip}, hotkey id: {axon.hotkey}')
-=======
-        # for axon in self.metagraph.axons:
-        #     bt.logging.info(f'IP: {axon.ip}, hotkey id: {axon.hotkey}')
->>>>>>> 4a8f82e8
         self.event_provider.sync_miners([(uid, self.metagraph.axons[uid]) for uid in range(self.metagraph.n.item())], block_start)
         bt.logging.info("Querying miners..")
         # The dendrite client queries the network.
